// app/_layout.tsx
import { Stack } from "expo-router";
import { StatusBar } from "expo-status-bar";
import { GestureHandlerRootView } from "react-native-gesture-handler";
import "react-native-reanimated";
import { SafeAreaProvider, initialWindowMetrics } from "react-native-safe-area-context";

import { AuthProvider } from "@/components/AuthContext";
import { ThemeProvider } from "@/components/ThemeContext";

import { VoiceProvider } from '@/components/VoiceContext';
import { GlobalVoiceBar } from '@/components/GlobalVoiceBar';


export default function RootLayout() {
  return (
    <GestureHandlerRootView style={{ flex: 1 }}>
      <SafeAreaProvider initialMetrics={initialWindowMetrics}>
        <ThemeProvider>
          <AuthProvider>
<<<<<<< HEAD
            <VoiceProvider>
              <Stack>
                <Stack.Screen name="(tabs)" options={{ headerShown: false }} />
                <Stack.Screen name="login" options={{ headerShown: false }} />
                <Stack.Screen name="signup" options={{ headerShown: false }} />
                <Stack.Screen name="hubRoom" options={{ headerShown: false }} />
                <Stack.Screen name="friendProfile" options={{ headerShown: false }} />
                <Stack.Screen name="+not-found" />
              </Stack>
              <GlobalVoiceBar />
              <StatusBar style="auto" />
            </VoiceProvider>
=======
            <Stack screenOptions={{ headerShown: false }}>
              <Stack.Screen name="(tabs)" />
              <Stack.Screen name="login" />
              <Stack.Screen name="signup" />
              <Stack.Screen name="hubRoom" />
              <Stack.Screen name="friendProfile" />
              <Stack.Screen name="+not-found" options={{ headerShown: true, title: "Not Found" }} />
            </Stack>
            <StatusBar style="auto" />
>>>>>>> b465fdb0
          </AuthProvider>
        </ThemeProvider>
      </SafeAreaProvider>
    </GestureHandlerRootView>
  );
}<|MERGE_RESOLUTION|>--- conflicted
+++ resolved
@@ -18,7 +18,6 @@
       <SafeAreaProvider initialMetrics={initialWindowMetrics}>
         <ThemeProvider>
           <AuthProvider>
-<<<<<<< HEAD
             <VoiceProvider>
               <Stack>
                 <Stack.Screen name="(tabs)" options={{ headerShown: false }} />
@@ -31,17 +30,6 @@
               <GlobalVoiceBar />
               <StatusBar style="auto" />
             </VoiceProvider>
-=======
-            <Stack screenOptions={{ headerShown: false }}>
-              <Stack.Screen name="(tabs)" />
-              <Stack.Screen name="login" />
-              <Stack.Screen name="signup" />
-              <Stack.Screen name="hubRoom" />
-              <Stack.Screen name="friendProfile" />
-              <Stack.Screen name="+not-found" options={{ headerShown: true, title: "Not Found" }} />
-            </Stack>
-            <StatusBar style="auto" />
->>>>>>> b465fdb0
           </AuthProvider>
         </ThemeProvider>
       </SafeAreaProvider>
