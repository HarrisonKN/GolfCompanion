--- conflicted
+++ resolved
@@ -205,11 +205,6 @@
       </View>
     );
   }
-
-<<<<<<< HEAD
-
-  // ------------------- COURSE VIEW UI -------------------------
-=======
   const currentRegion = region || {
     latitude: -37.8136,
     longitude: 144.9631,
@@ -217,7 +212,7 @@
     longitudeDelta: 0.05,
   };
 
->>>>>>> ab469694
+  // ------------------- COURSE VIEW UI -------------------------
   return (
     <View style={styles.container}>
       <View style={styles.overlayContainer}>
